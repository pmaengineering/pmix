<<<<<<< HEAD
v0.2.5, 18 September 2018
* Updated handling of error cells.
* Removed test files from setup.py
* Updated requirements: requirements-unlock.txt list base, non-transitive depdendencies, while requirements.txt lists the results of pip freeze.

v0.2.4, 17 September 2018
 * Changed excel error cells to print warning rather than throw exception.
=======
v0.4.0, 12 December 2018
 * Added direct python API for borrow, e.g. from pmix.borrow import borrow.

v0.3.0, 18 September 2018
 * Updated handling of error cells.
 * Added feature to list error cells.
 * Removed test files from setup.py
 * Updated requirements files
   - requirements-dev.txt list base dependencies and pinned linters
   - requirements.txt lists the results of pip freeze.
 * Set up for PyPI
>>>>>>> 7c3caf83

v0.2.3, 27 August 2018
 * Removed PPP and broke into its own package
 * Improve borrow CLI

v0.2.2, 7 March 2018
 * New feature: XlsDiff for comparing Excel forms intelligently
 * CLI updates to PPP to allow multiple languages and formats
 * New borrow functionality to handle diverse (multiple) translations
 * Various numbering and PPP updates

v0.2.1, 14 November 2017
 * Workbook and Xlsform classes for modeling Excel files
 * PPP sub-package to convert an ODK form to PDF and HTML
 * Various utilities: cascade, sheet-to-csv, analytics, numbering
 * Qlang removed
 * Added unit tests

v0.2.0, 5 October 2016
 * Renamed 'qlang' package to 'pmix'
 * Expanded to contain borrow.py, functionality to grab translations
 * Efficiencies from internals: more of an OO-design rather than functional

v0.1.2, 29 August 2016
 * Copy all worksheets from original file, not just survey, choices, settings

v0.1.1, 23 May 2016
 * Conditional formatting to highlight missing languages (English and translations)

v0.1.0, 4 March 2016
 * Initial release
 * Included command-line interface<|MERGE_RESOLUTION|>--- conflicted
+++ resolved
@@ -1,12 +1,7 @@
-<<<<<<< HEAD
-v0.2.5, 18 September 2018
-* Updated handling of error cells.
-* Removed test files from setup.py
-* Updated requirements: requirements-unlock.txt list base, non-transitive depdendencies, while requirements.txt lists the results of pip freeze.
+v0.5.0, 24 January 2019
+ * XlsForm now has a warnings attribute
+ * Updated requirements: requirements-unlock.txt list base, non-transitive depdendencies, while requirements.txt lists the results of pip freeze.
 
-v0.2.4, 17 September 2018
- * Changed excel error cells to print warning rather than throw exception.
-=======
 v0.4.0, 12 December 2018
  * Added direct python API for borrow, e.g. from pmix.borrow import borrow.
 
@@ -18,7 +13,6 @@
    - requirements-dev.txt list base dependencies and pinned linters
    - requirements.txt lists the results of pip freeze.
  * Set up for PyPI
->>>>>>> 7c3caf83
 
 v0.2.3, 27 August 2018
  * Removed PPP and broke into its own package
