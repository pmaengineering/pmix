--- conflicted
+++ resolved
@@ -5,57 +5,9 @@
 PYLINT=${PYTHON} -m pylint --output-format=colorized --reports=n
 PYCODESTYLE=${PYTHON} -m pycodestyle
 PYDOCSTYLE=${PYTHON} -m pydocstyle
-<<<<<<< HEAD
 
 LINT_SRC=${PYLINT} ${SRC}
 LINT_TEST=${PYLINT} ${TEST}
-
-CODE_SRC=${PYCODESTYLE} ${SRC}
-CODE_TEST=${PYCODESTYLE} ${TEST}
-
-DOC_SRC=${PYDOCSTYLE} ${SRC}
-DOC_TEST=${PYDOCSTYLE} ${TEST}
-
-
-.PHONY: lint tags ltags test all lint_all codestyle docstyle server serve lint_src lint_test doctest doc docs code linters_all code_src code_test doc_src doc_test
-
-# ALL LINTING
-lint:
-	${LINT_SRC} && ${CODE_SRC} && ${DOC_SRC}
-
-linttest:
-	${LINT_TEST} && ${CODE_TEST} && ${DOC_TEST}
-
-lintall: lint linttest
-
-
-# PYLINT
-pylint:
-	${LINT_SRC}
-
-pylinttest:
-	${LINT_TEST}
-
-pylintall: pylint pylinttest
-
-# PYCODESTYLE
-code:
-	${CODE_SRC}
-
-codetest:
-	${CODE_TEST}
-
-codeall: code codetest
-
-
-# PYDOCSTYLE
-doc:
-	${DOC_SRC}
-=======
-
-LINT_SRC=${PYLINT} ${SRC}
-LINT_TEST=${PYLINT} ${TEST}
->>>>>>> d8076fc5
 
 CODE_SRC=${PYCODESTYLE} ${SRC}
 CODE_TEST=${PYCODESTYLE} ${TEST}
@@ -103,41 +55,24 @@
 # TESTING
 test:
 	${PYTHON} -m unittest discover -v
-<<<<<<< HEAD
-doctest:
-	${DOC_TEST}
 
-docall: doc doctest
-
-=======
 
 testdoc:
 	${PYTHON} -m test.test --doctests-only
 
-test_all: unittest doctest
+test_all: test testdoc
 
 
 # SERVER MANAGEMENT
 ssh:
 	ssh root@192.155.80.11
->>>>>>> d8076fc5
+
 
 # TESTING
 test:
 	${PYTHON} -m unittest discover -v
 
-<<<<<<< HEAD
-testdoc:
-	${PYTHON} -m test.test --doctests-only
 
-test_all: unittest doctest
-
-# SERVER MANAGEMENT
-
-
-
-=======
->>>>>>> d8076fc5
 # CTAGS
 tags:
 	ctags -R --python-kinds=-i .
