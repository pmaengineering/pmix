#!/usr/bin/env python3
# -*- coding: utf-8 -*-
"""Build a translation file and use it.

Supply source XLSForm(s) to build a translation file. Optionally supply an
XLSForm into which to merge translations. This file is a command-line tool.

Example:

    $ python -m pmix.borrow *.xlsx

    Creates a translation file from all ".xlsx" files in the directory and
    writes it out to a new file.

    $ python -m pmix.borrow *.xlsx -m path/to/specific.xlsx

    Grabs all translations from all ".xlsx" files in the directory and uses
    them to translate path/to/specific.xlsx. Writes out the product to a new
    file.

Created: 3 October 2016
Last modified: 12 December 2018
Author: James K. Pringle
E-mail: jpringle@jhu.edu
"""
import argparse
import pathlib
from typing import List, Set

from pmix.verbiage import TranslationDict
from pmix.xlsform import Xlsform


def create_translation_dict(xlsxfile: List[str], correct: List[str]) \
        -> TranslationDict:
    """Create a translation dict from source Excel files.

    Args:
        xlsxfile: Paths to Excel files
        correct: Paths to Excel files that should be marked correct
    """
    translation_dict = TranslationDict()
    extracted = set()
    for path in correct:
        if path in extracted:
            continue
        xlsform = Xlsform(path)
        translation_dict.extract_translations(xlsform, correct=True)
        extracted.add(path)
    for path in xlsxfile:
        if path in extracted:
            continue
        xlsform = Xlsform(path)
        translation_dict.extract_translations(xlsform)
        extracted.add(path)
    return translation_dict


def get_translation_file_path(*, outfile: str = None, outdir: str = None,
                              create_parents: bool = True) -> str:
    """Get the file write path for a translation file.

    Args:
        outfile: The supplied path for writing a file
        outdir: The supplied directory. Need not exist
        create_parents: If true, create the outdir if it doesn't exist

    Returns:
        A string for where to save a translation file
    """
    default_directory = pathlib.Path('.')
    default_filename = pathlib.Path('translations.xlsx')
    result_path = default_directory / default_filename
    if outfile:
        specific_path = pathlib.Path(outfile)
        if specific_path.is_dir():
            msg = f'Cannot use outfile {outfile} as a file. It is a directory!'
            raise IOError(msg)
        result_path = specific_path
    elif outdir:
        specific_path = pathlib.Path(outdir)
        if specific_path.is_file():
            msg = f'Cannot use outdir {outdir} as directory. It is a file!'
            raise IOError(msg)
        elif not specific_path.is_dir() and create_parents:
            specific_path.mkdir(parents=True, exist_ok=True)
        result_path = specific_path / default_filename
    return str(result_path)


def write_translation_file(translation_dict: TranslationDict, outfile: str,
                           add: List[str], diverse: str) -> None:
    """Write a translation file.

    Args:
        translation_dict: The object with translation information
        outfile: Path where to save the result.
        add: Languages to add to the translation file
        diverse: If true, write a diverse translations file
    """
    if diverse:
        translation_dict.write_diverse_excel(outfile, diverse)
    else:
        translation_dict.write_excel(outfile, add)
    print('Created translation file: "{}"'.format(outfile))


def get_merged_file_paths(merge: List[str], outfile: str, outdir: str,
                          create_parents: bool = True) -> List[str]:
    """Get the file paths for results of merging translations.

    Args:
        merge: The files to merge into
        outfile: Filename where to write the result
        outdir: Directory where to write the result
        create_parents: If true, create the outdir if it doesn't exist

    Returns:
        The file paths where the results of merging should be saved
    """
    if len(merge) == 1 and outfile:
        return [outfile]
    if len(merge) > 1 and outfile:
        msg = f'Ignoring outfile {outfile} since merging into multiple files'
        print(msg)
    file_paths = []
    default_directory = pathlib.Path('.')
    result_directory = default_directory
    if outdir:
        result_directory = pathlib.Path(outdir)
        if result_directory.is_file():
            msg = f'Cannot use outdir {outdir} as directory. It is a file!'
            raise IOError(msg)
        if create_parents:
            result_directory.mkdir(parents=True, exist_ok=True)
    default_suffix = '-borrow'
    for merge_file in merge:
        this_merge = pathlib.Path(merge_file)
        merge_result = this_merge.stem + default_suffix + this_merge.suffix
        full_merge_result = result_directory / merge_result
        file_paths.append(str(full_merge_result))
    return file_paths


# pylint: disable=too-many-arguments
def merge_translation_file(merge: List[str], translation_dict: TranslationDict,
                           outfile: List[str], add: List[str],
                           ignore: Set[str], carry: bool, no_diverse: bool):
    """Merge in translations to designated ODK files.

    Args:
        merge: The files to merge into
        translation_dict: The object with translation information
        outfile: Where to write the merged files. Should be the same length as
            `merge`.
        add: Languages to add
        ignore: Languages to ignore when merging
        carry: If true, carry text from the source language to the translations
        no_diverse: If true, do not insert a translation that has various
            choices
    """
<<<<<<< HEAD
    if outpath and len(merge) > 1:
        pathlib.Path(outpath).mkdir(parents=True, exist_ok=True)
    for path in merge:
        xlsform = Xlsform(path)
=======
    for merge_source, merge_destination in zip(merge, outfile):
        xlsform = Xlsform(merge_source)
>>>>>>> 7b546f36
        xlsform.add_languages(add)
        xlsform.merge_translations(translation_dict, ignore, carry=carry,
                                   no_diverse=no_diverse)
        xlsform.write_out(merge_destination)
        print('Merged translations into file: "{}"'.format(merge_destination))


def borrow_cli():
    """Run the CLI for this module."""
    parser = argparse.ArgumentParser(
        description='Grab translations from existing XLSForms'
    )
    parser.add_argument(
        'xlsxfile', nargs='+',
        help='One or more paths to source XLSForms containing translations.'
    )
    parser.add_argument(
        '-m', '--merge', action='append',
        help=('An XLSForm that receives the translations from source '
              'files. If this argument is not supplied, then a '
              'translation file is created. Multiple files can be supplied, '
              'each with the -m flag.')
    )
    parser.add_argument(
        '-M', '--merge_all', nargs='+',
        help=('Merge into many files. To avoid ambiguity, this must be placed '
              'after the source XLSForms.')
    )
    parser.add_argument(
        '-C', '--correct', action='append',
        help=('Mark a given file as correct. Text from these files will '
              'disallow diverse translations from files not marked as '
              'correct. This is a way to give files precedence for '
              'translations.')
    )
    parser.add_argument(
        '-D', '--no_diverse', action='store_true',
        help='If text has diverse translations, do not borrow it.'
    )
    parser.add_argument(
        '-d', '--diverse',
        help=('Supply a language. Used without the --merge argument, '
              'this creates a worksheet that shows only strings with '
              'diverse translations for the supplied language.')
    )
    parser.add_argument(
        '-a', '--add', action='append',
        help=('Add a language to the resulting output. The translation file '
              'will have a column for that language. Or, the merged XLSForm '
              'will include columns for that language and have translations '
              'for them if possible. This option can be supplied multiple '
              'times.')
    )
    parser.add_argument(
        '-i', '--ignore', action='append',
        help=('A language to ignore when collecting and making '
              'translations. This option can be supplied multiple times')
    )
    parser.add_argument(
        '-c', '--carry', action='store_true',
        help=('If translations are missing, carry over the same text from '
              'the source language. The default is to leave missing.')
    )
    parser.add_argument(
        '-o', '--outfile',
        help=('Path to write output. If this argument is not supplied, then '
              'defaults are used. If a command would produce multiple '
              'outputs, then do not use this argument. Instead use '
              '"--outdir".')
    )
    parser.add_argument(
        '-O', '--outdir',
        help=('A directory to use (and create if it does not exist) for '
              'writing output. Ignored if -o is supplied. Defaults are used'
              'for filenames. If neither outfile nor outdir are supplied, '
              'then default filenames are used in the current directory.')
    )

    args = parser.parse_args()
    print(args)
    borrow(
        xlsxfiles=args.xlsxfile,
        correct=args.correct,
        merge=args.merge,
        merge_all=args.merge_all,
        no_diverse=args.no_diverse,
        diverse=args.diverse,
        add=args.add,
        ignore=args.ignore,
        carry=args.carry,
        outfile=args.outfile,
        outdir=args.outdir,
    )


# pylint: disable=too-many-locals
def borrow(*, xlsxfiles: List[str], correct: List[str], merge: List[str],
           merge_all: List[str], add: List[str], ignore: List[str],
           no_diverse: bool = False, diverse: str = None, carry: bool = False,
           outfile: str = None, outdir: str = None):
    """Borrow files with this Python routine.

    This method exists so that non-CLI users can run borrow. See CLI help
    commands for more information about these parameters.

    Args:
        xlsxfiles: Source Excel files where to find translations
        correct: Source Excel files that are marked correct
        merge: Files to merge into
        merge_all: Files to merge into
        add: Languages to add
        ignore: Languages to ignore
        no_diverse: Do not allow source segments with diverse translations to
            be updated
        carry: Copy over source segments as a translation if no translation
            exists
        outfile: Filename where to write the result
        outdir: Directory where to write the result
    """
    source_files = xlsxfiles
    correct_files = correct if correct else []
    translation_dict = create_translation_dict(source_files, correct_files)
    to_add = sorted(list(set(add))) if add else []
    if not merge and not merge_all:
        outfile = get_translation_file_path(outfile=outfile, outdir=outdir,
                                            create_parents=True)
        write_translation_file(translation_dict, outfile, to_add, diverse)
    else:
        ignored = set(ignore) if ignore else None
        combined_merge = []
        if merge:
            combined_merge.extend(merge)
        if merge_all:
            combined_merge.extend(merge_all)
        outfiles = get_merged_file_paths(merge=combined_merge, outfile=outfile,
                                         outdir=outdir, create_parents=True)
        merge_translation_file(combined_merge, translation_dict, outfiles,
                               to_add, ignored, carry, no_diverse)


if __name__ == '__main__':
    borrow_cli()<|MERGE_RESOLUTION|>--- conflicted
+++ resolved
@@ -159,15 +159,8 @@
         no_diverse: If true, do not insert a translation that has various
             choices
     """
-<<<<<<< HEAD
-    if outpath and len(merge) > 1:
-        pathlib.Path(outpath).mkdir(parents=True, exist_ok=True)
-    for path in merge:
-        xlsform = Xlsform(path)
-=======
     for merge_source, merge_destination in zip(merge, outfile):
         xlsform = Xlsform(merge_source)
->>>>>>> 7b546f36
         xlsform.add_languages(add)
         xlsform.merge_translations(translation_dict, ignore, carry=carry,
                                    no_diverse=no_diverse)
