"""Module for Cell class."""
import datetime
import xlrd


class CellError:
    """An Excel cell error.

    Instance attributes:
        value (integer): The Excel internal value of the error
        error_text (str): The display text of the error
    """

    def __init__(self, value):
        """Initialize with a specific internal error value.

        Args:
            value (integer): An Excel internal error value.
        """
        self.value = value
        self.error_text = xlrd.error_text_from_code[value]

    def __str__(self):
        """Convert an error to be displayed in output.

        We ignore errors because they do not add useful information.
        """
        return ''

    def __repr__(self):
        """Get a representation of this object."""
        return f'CellError({self.value})'


class Cell:
    """Representative class for spreadsheet cell.

    Instance attributes:
        value: A python object that is stored in the cell. Should be
            castable as str.
        highlight (str): The highlight color for this cell.
    """

    def __init__(self, value=None):
        """Initialize cell to have value as Python object.

<<<<<<< HEAD
        Attributes:
            value: A python object that is stored in the cell. Should be
                castable as str.

=======
>>>>>>> 7c3caf83
        Args:
            value: The value of the cell. Defaults to None for a blank cell.
        """
        self.value = value
        self.highlight = None

    def is_blank(self):
        """Test whether cell is blank."""
        return str(self) == ''

    def is_error(self):
        """Test wheter cell is an error."""
        return isinstance(self.value, CellError)

    def equals(self, other, whitespace=True):
        """Return string equality of the two cells.

        Args:
            other (Cell): The other cell
            whitespace (bool): If False, give equality disregarding whitespace
        """
        if whitespace:
            return str(self) == str(other)
        this_str = ''.join(str(self).split())
        other_str = ''.join(str(other).split())
        return this_str == other_str

    def set_highlight(self, color='HL_YELLOW'):
        """Highlight this cell.

        Args:
            color (str): The highlight color
        """
        self.highlight = color

    def __bool__(self):
        """Get truthiness of the cell.

        Returns:
            Returns the truthiness of the cell value.
        """
        return bool(self.value)

    def __eq__(self, other):
        """Define equality comparison for Cells."""
        if isinstance(other, Cell):
            return self.value == other.value
        return False

    def __str__(self):
        """Return unicode representation of cell."""
        if self.value is None:
            return ''
        return str(self.value)

    def __repr__(self):
        """Return a representation of the cell."""
        msg = '<Cell(value={!r})>'.format(self.value)
        return msg

    @classmethod
    def from_cell(cls, cell, datemode=None, stripstr=True, throw_errs=True):
        """Create a Cell object by importing Cell from xlrd.

        Args:
            cell (xlrd.Cell): A cell to copy over.
            datemode (int): The datemode for the workbook where the cell is.
            stripstr (bool): Remove trailing / leading whitespace from text?
            throw_errs (bool): Should throw errors for error cells?

        Returns:
            An intialized cell object.
        """
<<<<<<< HEAD
        return cls(cls.cell_value(cell, datemode, stripstr, throw_errs))
=======
        cell_value = cls.cell_value(cell, datemode, stripstr)
        return cls(cell_value)
>>>>>>> 7c3caf83

    @staticmethod
    def cell_value(cell, datemode=None, stripstr=True, throw_errs=True):
        """Get python object out of xlrd.Cell value.

        Args:
            cell (xlrd.Cell): The cell
            datemode (int): The date mode for the workbook
            stripstr (bool): Remove trailing / leading whitespace from text?
            throw_errs (bool): Should throw errors for error cells?

        Returns:
            value (str): The python object represented by this cell.
        """
        value = None
        if cell.ctype == xlrd.XL_CELL_BOOLEAN:
            value = True if cell.value == 1 else False
        elif cell.ctype == xlrd.XL_CELL_EMPTY:
            # value = None  # ... redundant
            pass
        elif cell.ctype == xlrd.XL_CELL_TEXT:
            if stripstr:
                value = cell.value.strip()
            else:
                value = cell.value
        elif cell.ctype == xlrd.XL_CELL_NUMBER:
            # Make integer what is equal to an integer
            int_val = int(cell.value)
            value = int_val if int_val == cell.value else cell.value
        elif cell.ctype == xlrd.XL_CELL_DATE:
            value = Cell.parse_datetime(cell.value, datemode)
        elif cell.ctype == xlrd.XL_CELL_ERROR:
<<<<<<< HEAD
            value = xlrd.error_text_from_code[cell.value]
            err_msg = 'Error cell found: {}.\nPlease correct or erase error ' \
                      'cell from file and try again.'.format(value)
            if throw_errs:
                raise TypeError(err_msg)
=======
            value = CellError(cell.value)
        else:
            msg = 'Unhandled cell found!\nType: {}\nValue: {}'
            msg = msg.format(cell.ctype, cell.value)
            raise TypeError(msg)
>>>>>>> 7c3caf83
        return value

    @staticmethod
    def parse_datetime(value, datemode):
        """Convert an xlrd cell value to a date time object.

        Args:
            value: The cell value
            datemode (int): The date mode of the Excel workbook
        """
        if datemode is None:
            # set to modern Excel
            datemode = 1
        date_tuple = xlrd.xldate_as_tuple(value, datemode)
        if date_tuple[:3] == (0, 0, 0):
            # must be time only
            value = datetime.time(*date_tuple[3:])
        elif date_tuple[3:] == (0, 0, 0):
            # must be date only
            value = datetime.date(*date_tuple[:3])
        else:
            value = datetime.datetime(*date_tuple)
        return value<|MERGE_RESOLUTION|>--- conflicted
+++ resolved
@@ -44,13 +44,10 @@
     def __init__(self, value=None):
         """Initialize cell to have value as Python object.
 
-<<<<<<< HEAD
         Attributes:
             value: A python object that is stored in the cell. Should be
                 castable as str.
 
-=======
->>>>>>> 7c3caf83
         Args:
             value: The value of the cell. Defaults to None for a blank cell.
         """
@@ -112,34 +109,28 @@
         return msg
 
     @classmethod
-    def from_cell(cls, cell, datemode=None, stripstr=True, throw_errs=True):
+    def from_cell(cls, cell, datemode=None, stripstr=True):
         """Create a Cell object by importing Cell from xlrd.
 
         Args:
             cell (xlrd.Cell): A cell to copy over.
             datemode (int): The datemode for the workbook where the cell is.
             stripstr (bool): Remove trailing / leading whitespace from text?
-            throw_errs (bool): Should throw errors for error cells?
 
         Returns:
             An intialized cell object.
         """
-<<<<<<< HEAD
-        return cls(cls.cell_value(cell, datemode, stripstr, throw_errs))
-=======
         cell_value = cls.cell_value(cell, datemode, stripstr)
         return cls(cell_value)
->>>>>>> 7c3caf83
 
     @staticmethod
-    def cell_value(cell, datemode=None, stripstr=True, throw_errs=True):
+    def cell_value(cell, datemode=None, stripstr=True):
         """Get python object out of xlrd.Cell value.
 
         Args:
             cell (xlrd.Cell): The cell
             datemode (int): The date mode for the workbook
             stripstr (bool): Remove trailing / leading whitespace from text?
-            throw_errs (bool): Should throw errors for error cells?
 
         Returns:
             value (str): The python object represented by this cell.
@@ -162,19 +153,11 @@
         elif cell.ctype == xlrd.XL_CELL_DATE:
             value = Cell.parse_datetime(cell.value, datemode)
         elif cell.ctype == xlrd.XL_CELL_ERROR:
-<<<<<<< HEAD
-            value = xlrd.error_text_from_code[cell.value]
-            err_msg = 'Error cell found: {}.\nPlease correct or erase error ' \
-                      'cell from file and try again.'.format(value)
-            if throw_errs:
-                raise TypeError(err_msg)
-=======
             value = CellError(cell.value)
         else:
             msg = 'Unhandled cell found!\nType: {}\nValue: {}'
             msg = msg.format(cell.ctype, cell.value)
             raise TypeError(msg)
->>>>>>> 7c3caf83
         return value
 
     @staticmethod
