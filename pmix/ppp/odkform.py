"""Module for the OdkForm class."""
import os.path

<<<<<<< HEAD
from pmix.ppp.config import TEMPLATE_ENV
from pmix.ppp.definitions.error import OdkFormError
=======
from pmix.workbook import Workbook
from pmix.ppp.definitions.constants import LANGUAGE_PERTINENT_WORKSHEETS, \
    LANGUAGE_DEPENDENT_FIELDS
from pmix.ppp.config import TEMPLATE_ENV
from pmix.ppp.definitions.error import OdkFormError, InvalidLanguageException, \
    AmbiguousLanguageError, InconsistentLabelLanguage
>>>>>>> 536428b7
from pmix.ppp.odkchoices import OdkChoices
from pmix.ppp.odkgroup import OdkGroup
from pmix.ppp.odkprompt import OdkPrompt
from pmix.ppp.odkrepeat import OdkRepeat
<<<<<<< HEAD
from pmix.xlsform import Xlsform
=======
from pmix.ppp.definitions.utils import exclusion
>>>>>>> 536428b7


class OdkForm:
    """Class to represent an entire XLSForm.

    Attributes:
        settings (dict): A dictionary representation of the original 'settings'
            worksheet of an ODK XLSForm.
        title (str): Title of the ODK form.
        choices (dict): A list of rows from the 'choices' worksheet.
        ext_choices (dict): A list of rows from the 'external_choices'
            worksheet.
        metadata (dict): A dictionary of metadata for the original and
            converted ODK forms.
        questionnaire (list): An ordered representation of the ODK form,
            comprised of OdkPrompt, OdkGroup, OdkRepeat, and OdkTable objects.

    """

    def __init__(self, wb):
        """Initialize the OdkForm.

        Create an instance of an ODK form, including survey representation,
        choice options, settings, and metadata.

        Args:
            wb (Xlsform): A Xlsform object meeting XLSForm specification.

        Raises:
            OdkformError: No ODK form is supplied.
        """
        self.settings = wb.settings
        self.language = wb.form_language

        self.title = self.settings.get('form_title', os.path.split(wb.file)[1])
        self.metadata = {  # TODO Finish filling this out.
            'last_author': str(),
            'last_updated': str(),
            'changelog': None,
            'info': None,
            'raw_data': wb
        }
        self.choices = self.get_choices(wb, 'choices')
        self.ext_choices = self.get_choices(wb, 'external_choices')
        self.metadata = {
            **self.metadata,
            **{
                'file_name': os.path.split(wb.file)[1],
                'form_id': self.settings.get('form_id'),
                'country': self.settings.get('form_id')[3:5],
                'round': self.settings.get('form_id')[6:7],
                'type_of_form': self.settings.get('form_id')[0:2],
            }
        }
        self.questionnaire = self.convert_survey(wb, self.choices,
                                                 self.ext_choices)

    unhandled_token_types = \
        ['calculate', 'start', 'end', 'deviceid', 'simserial',
         'phonenumber', 'hidden', 'hidden string', 'hidden int',
         'hidden geopoint']
    warnings = None

    @classmethod
    def from_file(cls, path):
        """Create Odkform object from file in path.

        Args:
            path (str): The path for the source file of the ODK form,
                typically an '.xlsx' file meeting the XLSForm specification.

        Returns:
            Odkform
        """
        xlsform = Xlsform(path)
        return cls(xlsform)

    @staticmethod
    def get_settings(wb):
        """Get the XLSForm settings as a settings_dict.

        Args:
            wb (Xlsform): A workbook object representing ODK form.

        Returns:
            dict: Form settings.
        """
        settings_dict = {}
        try:
            settings = wb['settings']
            header = settings[0]
            details = settings[1]
            settings_dict = {k: v for k, v in zip(header, details)}
        except (KeyError, IndexError):
            # KeyError: Worksheet does not exist.
            # IndexError: Does not have the correct rows.
            pass
        return settings_dict

    @staticmethod
    def get_choices(wb, ws):
        """Extract choices from an XLSForm.

        Args:
            wb (Xlsform): A Xlsform object representing ODK form.
            ws (Worksheet): One of 'choices' or 'external_choices'.

        Returns:
            dict: A dictionary of choice list names with list of choices
                options for each list.

        Raises:
            OdkformError: Catches instances where list specified in the
                'survey' worksheet, but the list does not appear in the
                designated 'choices' or 'external_choices' worksheet.
        """
        formatted_choices = {}
        try:
            choices = wb[ws]
            header = [str(x) for x in choices[0]]
            if 'list_name' not in header:
                msg = 'Column "list_name" not found in {} tab'.format(ws)
                raise OdkFormError(msg)
            for i, row in enumerate(choices):
                if i == 0:
                    continue
                dict_row = {str(k): str(v) for k, v in zip(header, row)}
                list_name = dict_row['list_name']
                if list_name in formatted_choices:
                    formatted_choices[list_name].add(dict_row)
                elif list_name:  # Not "else:" because possibly blank rows.
                    odkchoices = OdkChoices(list_name)
                    odkchoices.add(dict_row)
                    formatted_choices[list_name] = odkchoices
        except KeyError:  # Worksheet does not exist.
            pass
        return formatted_choices

    def to_text(self, language=None):
        """Get the text representation of an entire XLSForm.

        Args:
            language (str): The language.

        Returns:
            str: The full string of the XLSForm, ready to print or save.
        """
        title_lines = (
            '+{:-^50}+'.format(''),
            '|{:^50}|'.format(self.title),
            '+{:-^50}+'.format('')
        )
        title_box = '\n'.join(title_lines)

        q_text = (q.to_text(language) for q in self.questionnaire)
        sep = '\n\n' + '=' * 52 + '\n\n'
        result = sep.join(q_text)
        return title_box + sep + result + sep  # TODO: Finish below to_dict or
    # TODO: change debug feature. If fixed, change to_json to
    # TODO: call dump return of this method instead of raw data.

    # def to_dict(self, lang):
    #     """Get the dictionary representation of an entire XLSForm.
    #
    #     Args:
    #         lang (str): The language.
    #
    #     Returns:
    #         dict: A full dictionary representation of the XLSForm.
    #
    #     """
    #     lang = lang if lang \
    #         else self.languages['language_list']['default_language']
    #     html_questionnaire = {
    #         'title': self.title,
    #         'questions': []
    #     }
    #     for item in self.questionnaire:
    #         html_questionnaire['questions'].append(item.to_dict(lang))
    #     return html_questionnaire

    def to_json(self, pretty=False):
        """Get the JSON representation of raw ODK form.

        Args:
            pretty (bool): Activates prettification, involving insertion of
                several kinds of whitespace for readability.

        Returns:
            json: A full JSON representation of the XLSForm.
        """
        import json
        raw_survey = []
        header = self.metadata['raw_data']['survey'][0]
        for i, row in enumerate(self.metadata['raw_data']['survey']):
            if i == 0:
                continue
            raw_survey.append({str(k): str(v) for k, v in zip(header, row)})

        if pretty:
            return json.dumps(raw_survey, indent=2)
        return json.dumps(raw_survey)

    def to_html(self, language=None, **kwargs):
        """Get the JSON representation of an entire XLSForm.

        Args:
            language (str): The language.
            **highlight (bool): For color highlighting of various components
                of html template.
            **debug (bool): For inclusion of debug information to be printed
                in the JavaScript console.

        Returns:
            str: A full HTML representation of the XLSForm.
        """
<<<<<<< HEAD
        language = language if language else self.language
        debug = True if 'debug' in kwargs and kwargs['debug'] else False
=======
        # *(1) Currently not logging conversion time.
        # conversion_start = datetime.datetime.now()  # (1)
        lang = kwargs['lang'] if 'lang' in kwargs else \
            self.languages['default_language']

>>>>>>> 536428b7
        html_questionnaire = ''
        data = {
            'header': {
                'title': self.title
            },
            'footer': {
                'data': self.to_json(pretty=True) if debug else 'false'
            },
            'questionnaire': self.questionnaire
        }

        # - Render Header
        # pylint: disable=no-member
        header = TEMPLATE_ENV.get_template('header.html')\
            .render(data=data['header'], **kwargs)
        # pylint: disable=no-member
        grp_spc = TEMPLATE_ENV\
            .get_template('content/group/group-spacing.html').render()
        html_questionnaire += header

        # - Render Body
        prev_item = None
        hlt = kwargs['highlight'] if 'highlight' in kwargs else False
        for index, item in enumerate(data['questionnaire']):

            if exclusion(item=item, settings=kwargs):
                continue

            if prev_item is not None and isinstance(item, OdkGroup):
                html_questionnaire += grp_spc
            elif isinstance(prev_item, OdkGroup) \
                    and not isinstance(item, OdkGroup):
                html_questionnaire += grp_spc
            if isinstance(item, OdkPrompt) and item.is_section_header and \
                    isinstance(data['questionnaire'][index+1], OdkGroup):
<<<<<<< HEAD
                html_questionnaire += \
                    item.to_html(language, hlt, **kwargs, bottom_border=True)
=======
                kwargs['bottom_border'] = True
                html_questionnaire += \
                    item.to_html(lang=lang, highlighting=kwargs['highlight'],
                                 **kwargs)
>>>>>>> 536428b7
            else:
                html_questionnaire += item.to_html(language, hlt, **kwargs)
            prev_item = item
<<<<<<< HEAD
        OdkForm.warnings = OdkForm.warnings if OdkForm.warnings else 'false'
=======

        # - Render Footer
        # self.set_conversion_end()  # (1)
        OdkForm.warnings = OdkForm.warnings if OdkForm.warnings else 'false'
        OdkForm.conversion_info = {} \
            if OdkForm.conversion_info == 'false' else 'false'  # (1)
        # else OdkForm.conversion_info  # (1)
        # self.get_running_conversion_time()  # (1)
        # conversion_time = str(self.metadata['conversion_time'])  # (1)
        conversion_time = "some time"

>>>>>>> 536428b7
        # pylint: disable=no-member
        footer = TEMPLATE_ENV.get_template('footer.html')\
            .render(info=None, warnings=OdkForm.warnings,
                    data=data['footer']['data'], **kwargs)
        html_questionnaire += footer

        return html_questionnaire

    @staticmethod
    def parse_select_type(row, choices, ext_choices):
        """Extract relevant information from a select_* ODK prompt.

        Build a dictionary that distills the main details of the row. The
        select type questions can have a token type of 'prompt' or 'table'.
        The prompt type is default, and table type is if the appearance of the
        question has either 'label' or 'list-nolabel'.

        Args:
            row (dict): A row as a dictionary. Keys and values are strings.
            choices (dict): A dictionary with list_names as keys. Represents
                the choices found in 'choices' tab.
            ext_choices (dict): A dictionary with list_names as keys.
                Represents choices found in 'external_choices' tab.

        Returns:
            A dictionary with the simple information about this prompt.

        Raises:
            OdkFormError: If the row is not select_[one|multiple](_external)?
            KeyError: If the select question's choice list is not found.
        """
        simple_row = {'token_type': 'prompt'}
        simple_type = 'select_one'
        row_type = row['type']
        if row_type.startswith('select_one_external '):
            list_name = row_type.split(maxsplit=1)[1]
            choice_list = ext_choices[list_name]
        elif row_type.startswith('select_multiple_external '):
            simple_type = 'select_multiple'
            list_name = row_type.split(maxsplit=1)[1]
            choice_list = ext_choices[list_name]
        elif row_type.startswith('select_one '):
            list_name = row_type.split(maxsplit=1)[1]
            choice_list = choices[list_name]
        elif row_type.startswith('select_multiple '):
            simple_type = 'select_multiple'
            list_name = row_type.split(maxsplit=1)[1]
            choice_list = choices[list_name]
        else:
            raise OdkFormError()

        simple_row['simple_type'] = simple_type
        simple_row['choice_list'] = choice_list

        appearance = row.get('appearance', '')
        if 'label' in appearance or 'list-nolabel' in appearance:
            simple_row['token_type'] = 'table'

        return simple_row

    @staticmethod
    def parse_group_repeat(row):
        """Extract relevant information about a begin/end group/repeat.

        Args:
            row (dict): A row as a dictionary. Keys and values are strings.

        Returns:
            A dictionary with the simple information about this prompt.

        Raises:
            OdkFormError: If type is not begin/end group/repeat.
        """
        row_type = row['type']
        token_type = row_type
        appearance = row.get('appearance', '')
        good = ('begin group', 'end group', 'begin repeat', 'end repeat')
        if row_type == 'begin group' and 'field-list' not in appearance:
            token_type = 'context group'
        elif row_type not in good:
            raise OdkFormError()
        simple_row = {'token_type': token_type}
        return simple_row

    @staticmethod
    def make_simple_prompt(row_type):
        """Extract relevant information from an ODK prompt.

        Make the simplest dictionary: token_type is set to 'prompt',
        simple_type is copied from the row type, and choices is set to None.

        Args:
            row_type (str): The type of the row.

        Returns:
            A dictionary with the simple information about this prompt.
        """
        simple_row = {
            'token_type': 'prompt',
            'simple_type': row_type,
            'choice_list': None
        }
        return simple_row

    @staticmethod
    def parse_type(row, choices, ext_choices):
        """Describe the 'type' column of a row XLSForm.

        Args:
            row (dict): A row as a dictionary. Keys and values are strings.
            choices (dict): A dictionary with list_names as keys. Represents
                the choices found in 'choices' tab.
            ext_choices (dict): A dictionary with list_names as keys.
                Represents choices found in 'external_choices' tab.

        Returns:
            dict: simple_row information from parsing.
        """
        row_type = row['type']
        simple_types = OdkPrompt.response_types + OdkPrompt.non_response_types
        if row_type in simple_types:
            simple_row = OdkForm.make_simple_prompt(row_type)
        elif row_type.startswith('select_'):
            simple_row = OdkForm.parse_select_type(row, choices, ext_choices)
        elif row_type.startswith('begin ') or row_type.startswith('end '):
            simple_row = OdkForm.parse_group_repeat(row)
        else:  # Note - Some unhandled token types remain.
            simple_row = {'token_type': 'unhandled', 'simple_type': row_type}
        return simple_row

    @staticmethod
    def convert_survey(wb, choices, ext_choices):
        """Convert rows and strings of a workbook into object components.

        Main types are:

        - prompt
        - begin group
        - end group
        - begin repeat
        - end repeat
        - table
        - context group (group without field-list appearance)

        Args:
            wb (Xlsform): A Xlsform object representing an XLSForm.

        Returns:
            list: A list of objects representing form components.

        Raises:
            OdkformError: Handle several errors, including: mismatched groups
                or repeat groups, errors when appending to groups or repeat
                groups, erroneously formed tables, duplicate context group
                names, and groups nested within a field-list group.
        """
        context = OdkForm.ConversionContext()
        try:
            survey = wb['survey']
            header = survey[0]

            for i, row in enumerate(survey):
                if i == 0:
                    continue
                dict_row = {str(k): str(v) for k, v in zip(header, row)}
                token = OdkForm.parse_type(dict_row, choices, ext_choices)

                if token['token_type'] == 'prompt':
                    dict_row['simple_type'] = token['simple_type']
                    choice_list = token['choice_list']
                    this_prompt = OdkPrompt(dict_row, choice_list)
                    context.add_prompt(this_prompt)
                elif token['token_type'] == 'begin group':
                    this_group = OdkGroup(dict_row)
                    context.add_group(this_group)
                elif token['token_type'] == 'context group':
                    # Possibly make an OdkGroup here...
                    context.add_context_group()
                elif token['token_type'] == 'end group':
                    context.end_group()
                elif token['token_type'] == 'begin repeat':
                    this_repeat = OdkRepeat(dict_row)
                    context.add_repeat(this_repeat)
                elif token['token_type'] == 'end repeat':
                    context.end_repeat()
                elif token['token_type'] == 'table':
                    dict_row['simple_type'] = token['simple_type']
                    choice_list = token['choice_list']
                    this_prompt = OdkPrompt(dict_row, choice_list)
                    context.add_table(this_prompt)
                elif token['token_type'] == 'unhandled':
                    # Intentionally no handling for these types.
                    # TODO: Possibly start logging?
                    pass
                else:
                    # TODO: Make an error?
                    pass
        except KeyError:  # No survey found.
            pass
        return context.result

    class ConversionContext:
        """A class to help questionnaire conversion.

        This class is the context during questionnaire conversion. It
        remembers state, adds components in the correct order, and enforces
        rules during conversion.

        Instance attributes:
            result (list): The list of survey components that is built up
            pending_stack (list): A stack for tracking nested groups and
                repeats.
            group_stack (list): A stck for tracking nested groups and context
                groups.
        """

        def __init__(self):
            """Initialize a conversion context before parsing."""
            self.result = []
            self.pending_stack = []
            self.group_stack = []

        def add_prompt(self, prompt):
            """Add a prompt to the questionnaire.

            If there is an item on the pending stack, it is added there,
            otherwise it is added to the list of components.

            Args:
                prompt (OdkPrompt): A prompt to add.

            """
            if self.pending_stack:
                self.pending_stack[-1].add(prompt)
            else:
                self.result.append(prompt)

        def add_group(self, group):
            """Add a group to the pending stack.

            A group can be added to the pending stack as long as it is empty
            or the last pending stack item is a repeat. This is triggered by a
            'begin group' row with a 'field-list' in the appearance.

            Args:
                group (OdkGroup): The group to add to the pending stack.

            Raises:
                OdkFormError: If the parsing rules are broken based on the
                    current context.

            """
            if self.pending_stack:
                last = self.pending_stack[-1]
                if isinstance(last, OdkGroup):
                    msg = 'Groups cannot be nested in each other.'
                    raise OdkFormError(msg)
            self.pending_stack.append(group)
            self.group_stack.append(group)

        def add_context_group(self):
            """Add a context group to the group stack.

            Context groups are tracked only to help popping groups correctly
            from the pending stack.

            """
            self.group_stack.append(None)

        def end_pending_group(self):
            """End a pending group.

            A pending group is a group on the pending stack. This is not a
            context group. This function is only called internally in response
            to receiving and dealing with an 'end group' type.

            If the pending group is nested in a repeat, then it is added to
            that repeat.

            Raises:
                OdkFormError: If the parsing rules are broken based on the
                    current context.

            """
            if self.pending_stack:
                last_pending = self.pending_stack.pop()
                if not isinstance(last_pending, OdkGroup):
                    msg = 'Found end group but no group in pending stack'
                    raise OdkFormError(msg)
                last_pending.add_pending()
                if self.pending_stack:
                    self.pending_stack[-1].add(last_pending)
                else:
                    self.result.append(last_pending)
            else:
                msg = 'Found end group but nothing pending stack.'
                raise OdkFormError(msg)

        def end_group(self):
            """Finish a group after seeing 'end group' type.

            The 'end group' type can finish a field-list group or a context
            group. This function handles the logic for finishing both types.

            Raises:
                OdkFormError: If the parsing rules are broken based on the
                    current context.

            """
            if self.group_stack:
                last_group = self.group_stack.pop()
                if isinstance(last_group, OdkGroup):
                    self.end_pending_group()
            else:
                msg = 'Begin/end group mismatch'
                raise OdkFormError(msg)

        def add_repeat(self, repeat):
            """Add a repeat to the pending stack.

            The pending stack must first be empty because a repeat cannot be
            nested in a group or other repeat.

            Args:
                repeat (OdkRepeat): The repeat to deal with.

            Raises:
                OdkFormError: If the parsing rules are broken based on the
                    current context.

            """
            if not self.pending_stack:
                self.pending_stack.append(repeat)
            else:
                msg = 'Unable to nest repeat inside a group or repeat.'
                raise OdkFormError(msg)

        def end_repeat(self):
            """Finish a repeat in this questionniare.

            A repeat can be ended only if it is first on the pending stack.

            Raises:
                OdkFormError: If the parsing rules are broken based on the
                    current context.

            """
            if self.pending_stack:
                last_pending = self.pending_stack.pop()
                if isinstance(last_pending, OdkRepeat):
                    self.result.append(last_pending)
                else:
                    msg = 'Found end repeat but no repeat in pending stack.'
                    raise OdkFormError(msg)
            else:
                msg = 'Found end repeat but nothing in pending stack.'
                raise OdkFormError(msg)

        def add_table(self, prompt):
            """Add a table row to the questionnaire.

            The table can only be added if there is a group on the pending
            stack.

            Args:
                prompt (OdkPrompt): The prompt representing the table row.

            Raises:
                OdkFormError: If the parsing rules are broken based on the
                    current context.

            """
            if self.pending_stack:
                last_pending = self.pending_stack[-1]
                if not isinstance(last_pending, OdkGroup):
                    msg = 'A table can only be in a group.'
                    raise OdkFormError(msg)
                last_pending.add_table(prompt)
            else:
                msg = 'A table can only be in a group, no group found.'
                raise OdkFormError(msg)<|MERGE_RESOLUTION|>--- conflicted
+++ resolved
@@ -1,26 +1,14 @@
 """Module for the OdkForm class."""
 import os.path
 
-<<<<<<< HEAD
 from pmix.ppp.config import TEMPLATE_ENV
 from pmix.ppp.definitions.error import OdkFormError
-=======
-from pmix.workbook import Workbook
-from pmix.ppp.definitions.constants import LANGUAGE_PERTINENT_WORKSHEETS, \
-    LANGUAGE_DEPENDENT_FIELDS
-from pmix.ppp.config import TEMPLATE_ENV
-from pmix.ppp.definitions.error import OdkFormError, InvalidLanguageException, \
-    AmbiguousLanguageError, InconsistentLabelLanguage
->>>>>>> 536428b7
 from pmix.ppp.odkchoices import OdkChoices
 from pmix.ppp.odkgroup import OdkGroup
 from pmix.ppp.odkprompt import OdkPrompt
 from pmix.ppp.odkrepeat import OdkRepeat
-<<<<<<< HEAD
+from pmix.ppp.definitions.utils import exclusion
 from pmix.xlsform import Xlsform
-=======
-from pmix.ppp.definitions.utils import exclusion
->>>>>>> 536428b7
 
 
 class OdkForm:
@@ -237,16 +225,8 @@
         Returns:
             str: A full HTML representation of the XLSForm.
         """
-<<<<<<< HEAD
         language = language if language else self.language
         debug = True if 'debug' in kwargs and kwargs['debug'] else False
-=======
-        # *(1) Currently not logging conversion time.
-        # conversion_start = datetime.datetime.now()  # (1)
-        lang = kwargs['lang'] if 'lang' in kwargs else \
-            self.languages['default_language']
-
->>>>>>> 536428b7
         html_questionnaire = ''
         data = {
             'header': {
@@ -282,33 +262,13 @@
                 html_questionnaire += grp_spc
             if isinstance(item, OdkPrompt) and item.is_section_header and \
                     isinstance(data['questionnaire'][index+1], OdkGroup):
-<<<<<<< HEAD
                 html_questionnaire += \
                     item.to_html(language, hlt, **kwargs, bottom_border=True)
-=======
-                kwargs['bottom_border'] = True
-                html_questionnaire += \
-                    item.to_html(lang=lang, highlighting=kwargs['highlight'],
-                                 **kwargs)
->>>>>>> 536428b7
             else:
                 html_questionnaire += item.to_html(language, hlt, **kwargs)
             prev_item = item
-<<<<<<< HEAD
         OdkForm.warnings = OdkForm.warnings if OdkForm.warnings else 'false'
-=======
-
-        # - Render Footer
-        # self.set_conversion_end()  # (1)
-        OdkForm.warnings = OdkForm.warnings if OdkForm.warnings else 'false'
-        OdkForm.conversion_info = {} \
-            if OdkForm.conversion_info == 'false' else 'false'  # (1)
-        # else OdkForm.conversion_info  # (1)
-        # self.get_running_conversion_time()  # (1)
-        # conversion_time = str(self.metadata['conversion_time'])  # (1)
-        conversion_time = "some time"
-
->>>>>>> 536428b7
+
         # pylint: disable=no-member
         footer = TEMPLATE_ENV.get_template('footer.html')\
             .render(info=None, warnings=OdkForm.warnings,
