--- conflicted
+++ resolved
@@ -148,41 +148,7 @@
         return formatted_choices
 
     @staticmethod
-<<<<<<< HEAD
-    def get_title(settings, wb=None, lang=None):
-=======
-    def get_worksheet_languages(header):
-        """Get worksheet languages.
-
-        Args:
-            header (list): Worksheet header; list of Cell objects.
-
-        Returns:
-            list: An alphabetically sorted list of languages.
-        """
-        lang_fields = {}
-        for field in header:
-            for lang_field in LANGUAGE_DEPENDENT_FIELDS:
-                if str(field).startswith(lang_field) \
-                        and not str(field).startswith('ppp_'):
-                    if lang_field not in lang_fields:
-                        lang_fields[lang_field] = {
-                            'language_list': [],
-                            'has_generic_language_field': False
-                        }
-                    if lang_field == str(field):
-                        lang_fields[lang_field]['has_generic_language_field']\
-                            = True
-                    else:
-                        lang = str(field)[len(lang_field + '::'):]
-                        lang_fields[lang_field]['language_list'].append(lang)
-        for field, data in lang_fields.items():
-            data['language_list'] = sorted(data['language_list'])
-        return lang_fields
-
-    @staticmethod
     def get_title(settings, wb, lang=None):
->>>>>>> fa8cb8e1
         """Get questionnaire title.
 
         Args:
@@ -281,13 +247,9 @@
         html_questionnaire = ''
         data = {
             'header': {
-<<<<<<< HEAD
-                'title': self.get_title(settings=self.settings, lang=language)
-=======
                 'title': self.get_title(settings=self.settings,
                                         wb=self.metadata['raw_data'],
                                         lang=lang)
->>>>>>> fa8cb8e1
             },
             'footer': {
                 'data': self.to_json(pretty=True) if debug else 'false'
