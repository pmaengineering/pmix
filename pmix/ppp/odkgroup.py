--- conflicted
+++ resolved
@@ -96,24 +96,6 @@
         group_text = sep.join(obj_texts)
         return group_text
 
-<<<<<<< HEAD
-=======
-    # TODO: Finish this or change debug feature.
-    # def to_dict(self, lang):
-    #     """Format components of a group.
-    #
-    #     Args:
-    #         lang (str): The language.
-    #
-    #     Returns:
-    #         list: A list of reformatted components.
-    #
-    #     """
-    #     group = []
-    #     # header = self.format_header(self.opener, lang, highlighting)
-    #     return group
-
->>>>>>> 536428b7
     def to_html(self, lang, highlighting, **kwargs):
         """Convert group components to html and return concatenation.
 
@@ -132,13 +114,10 @@
         html += TEMPLATE_ENV.get_template('content/group/group-opener.html')\
             .render(**kwargs)
         header = self.format_header(self.opener)
-<<<<<<< HEAD
+
         html += OdkPrompt(header).to_html(lang, highlighting, **kwargs)
-=======
-        html += OdkPrompt(header).to_html(lang, highlighting)
 
         # - Render body
->>>>>>> 536428b7
         for i in self.data:
             if exclusion(item=i, settings=kwargs):
                 continue
@@ -149,18 +128,11 @@
                 html += i.to_html(lang, highlighting, **kwargs)
             elif isinstance(i, OdkTable):
                 i.in_repeat = self.in_repeat
-<<<<<<< HEAD
                 html += i.to_html(lang, highlighting, **kwargs)
-        # pylint: disable=no-member
-        html += TEMPLATE_ENV.get_template('content/group/group-closer.html')\
-            .render(**kwargs)
-=======
-                html += i.to_html(lang, highlighting)
 
         # - Render footer
         # pylint: disable=no-member
         html += TEMPLATE_ENV.get_template('content/group/group-closer.html')\
-            .render()
+            .render(**kwargs)
 
->>>>>>> 536428b7
         return html