--- conflicted
+++ resolved
@@ -107,15 +107,11 @@
             str: A rendered html concatenation of component templates.
         """
         html = ''
-<<<<<<< HEAD
 
         # - Render header
-        html += self.render_header(self.opener, lang, highlighting)
+        html += self.render_header(self.opener, lang, highlighting, **kwargs)
 
         # - Render body
-=======
-        html += self.render_header(self.opener, lang, highlighting, **kwargs)
->>>>>>> 619b7000
         for i in self.data:
             if exclusion(item=i, settings=kwargs):
                 continue
@@ -128,13 +124,9 @@
                 html += i.to_html(lang, highlighting, **kwargs)
             elif isinstance(i, OdkTable):
                 i.in_repeat = True
-<<<<<<< HEAD
-                html += i.to_html(lang, highlighting)
 
         # - Render footer
-=======
                 html += i.to_html(lang, highlighting, **kwargs)
->>>>>>> 619b7000
         html += self.render_footer()
 
         return html