"""Module for the OdkTable class."""
from pmix.ppp.config import TEMPLATE_ENV
from pmix.ppp.definitions.utils import exclusion
# from pmix.ppp.definitions.error import OdkformError


class OdkTable:
    """Class to represent a single ODK table from an XLSForm.

    Attributes:
        data (list): List of 1 OdkPrompt header and 1+ OdkPrompt rows.
        header (OdkPrompt): OdkPrompt representing table header.
        contents (list): List of OdkPrompts consisting of table rows.
        in_repeat (bool): Is this table part of a repeat group?
    """

    def __init__(self):
        """Initialize table object with empty initial values."""
        self.data = []
        self.header = None
        self.contents = None
        self.in_repeat = False

    def __repr__(self):
        """Print representation of instance."""
        return '<OdkTable w/ Header \'{}\': {}>'\
            .format(self.data[0].row['name'], self.data)

    def add(self, odkprompt):
        """Add a row of data from XLSForm.

        Args:
            odkprompt (OdkPrompt): ODK table row.
        """
        self.data.append(odkprompt)

    @staticmethod
    def format_row(prompt, lang, **kwargs):
<<<<<<< HEAD
        """Format row."""
=======
        """Format rows row based on HTML options determined by kwargs.

        Args:
            prompt (OdkPrompt): The row.
            lang (str): The language.
            **kwargs: Keyword arguments.

        Returns:
            dict: Reformatted row.
        """
>>>>>>> 619b7000
        settings = prompt.html_options(**kwargs)
        table_row = prompt.to_dict(lang=lang, **settings)
        return table_row

    def set_header_and_contents(self, lang, **kwargs):
        """Set header and contents of table.

        Args:
            lang (str): The language.
            **kwargs: Keyword arguments
        """
        for i in self.data:
            i.row['in_group'] = True
            i.row = self.format_row(prompt=i, lang=lang, **kwargs)
        self.header = self.data[0]
        self.contents = self.data[1:]

        # - De-list labels
        for c in self.contents:
            c.row['label'] = c.row['label'][0]

    # Temporary noinspection until method is added.
    # noinspection PyUnusedLocal
    @staticmethod
    def to_text():
        """Get the text representation of the table."""
        # def to_text(self, lang):
        # """Get the text representation of the table.
        #
        # Args:
        #     lang (str): The language.
        # Returns:
        #     str: The text for this table.
        #
        # """
        # choices = pmix.utils.d(self.choices, lang)
        #
        # choice_width = max(len(c) for c in self.choices)
        # prompt_width = max(len(p) for p in self.prompts)
        #
        # choice_format = '{:>{}}'.format(choice_width)
        # choice_labels = (choice_format.format(c) for c in self.choices)
        # choice_row = ' '.join((' ' * prompt_width, choice_labels))
        #
        # prompt_format = '{:<{}}'.format(prompt_width)
        # prompt_labels = (prompt_format.format(p) for p in self.prompts)
        #
        # option_labels = []
        # for prompt in self.prompts:
        #     if prompt.odktype == 'select_one':
        #         char = '*'
        #     elif prompt.odktype == 'select_multiple':
        #         char = '_'
        #     else:
        #         m = 'Unexpected type in ODK table: {}'.format(prompt.odktype)
        #         raise OdkformError(m)
        #     these_choices = (choice_format.format(char) for _
        # in self.choices)
        #     these_labels = ' '.join(these_choices)
        #     option_labels.append(these_labels)
        #
        # full_prompts = (' '.join(i) for i in zip(prompt_labels,
        # option_labels))
        # body = '\n'.join(full_prompts)
        # result = '\n'.join((choice_row, body))
        result = 'ODK TABLE TEXT'  # Placeholder
        return result

    def to_html(self, lang, highlighting, **kwargs):
        """Convert to html.

        Args:
            lang (place): The language.
            highlighting (bool): Displays highlighted sub-sections if True.
            **kwargs: Keyword arguments.

        Returns:
            str: A rendered html template.
        """
<<<<<<< HEAD
        # - Render header
        self.set_header_and_contents(lang, **kwargs)
        table = list()
        table.append(self.header.row)

        # - Render body
        for i in self.contents:
            if exclusion(item=i, settings=kwargs):
                continue

            table.append(i.row)
=======
        self.set_header_and_contents(lang, **kwargs)
        table = list()
        table_header = self.header.row
        table.append(table_header)
        for i in self.contents:
            table_row = i.row
            table.append(table_row)
>>>>>>> 619b7000

        # pylint: disable=no-member
        return TEMPLATE_ENV.get_template('content/table/table.html')\
            .render(table=table, lang=lang, highlighting=highlighting,
                    **kwargs)<|MERGE_RESOLUTION|>--- conflicted
+++ resolved
@@ -36,9 +36,6 @@
 
     @staticmethod
     def format_row(prompt, lang, **kwargs):
-<<<<<<< HEAD
-        """Format row."""
-=======
         """Format rows row based on HTML options determined by kwargs.
 
         Args:
@@ -49,7 +46,6 @@
         Returns:
             dict: Reformatted row.
         """
->>>>>>> 619b7000
         settings = prompt.html_options(**kwargs)
         table_row = prompt.to_dict(lang=lang, **settings)
         return table_row
@@ -129,7 +125,6 @@
         Returns:
             str: A rendered html template.
         """
-<<<<<<< HEAD
         # - Render header
         self.set_header_and_contents(lang, **kwargs)
         table = list()
@@ -141,15 +136,6 @@
                 continue
 
             table.append(i.row)
-=======
-        self.set_header_and_contents(lang, **kwargs)
-        table = list()
-        table_header = self.header.row
-        table.append(table_header)
-        for i in self.contents:
-            table_row = i.row
-            table.append(table_row)
->>>>>>> 619b7000
 
         # pylint: disable=no-member
         return TEMPLATE_ENV.get_template('content/table/table.html')\
