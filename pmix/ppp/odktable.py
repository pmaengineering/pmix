"""Module for the OdkTable class."""
from pmix.ppp.config import TEMPLATE_ENV
from pmix.ppp.definitions.utils import exclusion
# from pmix.ppp.definitions.error import OdkformError


class OdkTable:
    """Class to represent a single ODK table from an XLSForm.

    Attributes:
        data (list): List of 1 OdkPrompt header and 1+ OdkPrompt rows.
        header (OdkPrompt): OdkPrompt representing table header.
        contents (list): List of OdkPrompts consisting of table rows.
        in_repeat (bool): Is this table part of a repeat group?

    """

    def __init__(self):
        """Initialize table object with empty initial values."""
        self.data = []
        self.header = None
        self.contents = None
        self.in_repeat = False

    def __repr__(self):
        """Print representation of instance."""
        return '<OdkTable w/ Header \'{}\': {}>'\
            .format(self.data[0].row['name'], self.data)

    def add(self, odkprompt):
        """Add a row of data from XLSForm.

        Args:
            odkprompt (OdkPrompt): ODK table row.
        """
        self.data.append(odkprompt)

    def set_header_and_contents(self, lang):
        """Set header and contents of table.

        Args:
            lang (str): The language.
        """
        for i in self.data:
            i.row['in_group'] = True
            i.to_dict(lang)
        self.header = self.data[0]
        self.contents = self.data[1:]

    # Temporary noinspection until method is added.
    # noinspection PyUnusedLocal
    @staticmethod
    def to_text():
        """Get the text representation of the table."""
        # def to_text(self, lang):
        # """Get the text representation of the table.
        #
        # Args:
        #     lang (str): The language.
        # Returns:
        #     str: The text for this table.
        #
        # """
        # choices = pmix.utils.d(self.choices, lang)
        #
        # choice_width = max(len(c) for c in self.choices)
        # prompt_width = max(len(p) for p in self.prompts)
        #
        # choice_format = '{:>{}}'.format(choice_width)
        # choice_labels = (choice_format.format(c) for c in self.choices)
        # choice_row = ' '.join((' ' * prompt_width, choice_labels))
        #
        # prompt_format = '{:<{}}'.format(prompt_width)
        # prompt_labels = (prompt_format.format(p) for p in self.prompts)
        #
        # option_labels = []
        # for prompt in self.prompts:
        #     if prompt.odktype == 'select_one':
        #         char = '*'
        #     elif prompt.odktype == 'select_multiple':
        #         char = '_'
        #     else:
        #         m = 'Unexpected type in ODK table: {}'.format(prompt.odktype)
        #         raise OdkformError(m)
        #     these_choices = (choice_format.format(char) for _
        # in self.choices)
        #     these_labels = ' '.join(these_choices)
        #     option_labels.append(these_labels)
        #
        # full_prompts = (' '.join(i) for i in zip(prompt_labels,
        # option_labels))
        # body = '\n'.join(full_prompts)
        # result = '\n'.join((choice_row, body))
        result = 'ODK TABLE TEXT'  # Placeholder
        return result

<<<<<<< HEAD
=======
    # TODO: Finish this or change debug feature.
    # def to_dict(self, lang):
    #     """Format components of a table.
    #
    #     Args:
    #         lang (str): The language.
    #
    #     Returns:
    #         list: A list of reformatted components.
    #
    #     """
    #     table = []
    #     return table

>>>>>>> 536428b7
    def to_html(self, lang, highlighting, **kwargs):
        """Convert to html.

        Args:
            lang (place): The language.
            highlighting (bool): Displays highlighted sub-sections if True.

        Args:
            lang (str): The language.
            highlighting (bool): For color highlighting of various components
                of html template.

        Returns:
            str: A rendered html template.
        """
        # - Render header
        self.set_header_and_contents(lang)
        table = list()
        table.append(self.header.row)

        # - Render body
        for i in self.contents:
            if exclusion(item=i, settings=kwargs):
                continue

            table.append(i.row)

        # - Render footer
        # pylint: disable=no-member
        return TEMPLATE_ENV.get_template('content/table/table.html')\
            .render(table=table, lang=lang, highlighting=highlighting,
                    **kwargs)<|MERGE_RESOLUTION|>--- conflicted
+++ resolved
@@ -94,23 +94,6 @@
         result = 'ODK TABLE TEXT'  # Placeholder
         return result
 
-<<<<<<< HEAD
-=======
-    # TODO: Finish this or change debug feature.
-    # def to_dict(self, lang):
-    #     """Format components of a table.
-    #
-    #     Args:
-    #         lang (str): The language.
-    #
-    #     Returns:
-    #         list: A list of reformatted components.
-    #
-    #     """
-    #     table = []
-    #     return table
-
->>>>>>> 536428b7
     def to_html(self, lang, highlighting, **kwargs):
         """Convert to html.
 
