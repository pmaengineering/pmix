"""Module defines a Workbook class to represent Excel files."""

import itertools
import copy
import os
import argparse

import xlrd
import xlsxwriter

from pmix import utils
from pmix import wbformat
from pmix.worksheet import Worksheet


class Workbook:
    """Class to represent an Excel file."""

    def __init__(self, path, stripstr=True, strict_validation=True):
        """Initialize by storing data from spreadsheet.

        Args:
            path (str): The path where to find the Excel file
            stripstr (bool): Remove trailing / leading whitespace from text?
            strict_validation (bool): Should throw errors for error cells?
        """
        self.file = path
        self.data = []

        ext = os.path.splitext(path)[1]
        if ext in ('.xls', '.xlsx'):
            self.data = self.data_from_excel(path, stripstr,
                                             throw_errs=strict_validation)
        else:
            msg = 'Unsupported file type. Extension: "{}"'.format(ext)
            raise TypeError(msg)

    def sheetnames(self):
        """Get sheetnames from this Workbook.

        Returns:
            A tuple of string, in the order of the sheets.
        """
        return tuple(sheet.name for sheet in self)

    @staticmethod
    def init_formats(wb):
        """Add formats to workbook and return those formats.

        Currently, only highlighting is supported. Therefore, all highlight
        colors are added, regardless of whether or not they are used.

        However, in the future, more complex formatting may be supported, so
        searching the contents of the this object may become necessary to
        find the formats.

        Args:
            wb (xlsxwriter.Workbook): The workbook to write to

        Returns:
            A dictionary with colors as keys and formats as values

        Todo:
            If more complicated formats are used, then make a FormatManager
            that can look up formats based on what is stored in the Cell obj.
        """
        formats = {}
        for k, v in wbformat.HL_COLORS.items():
            this_format = wb.add_format({'bg_color': v})
            formats[k] = this_format
        return formats

    def cell_iter(self):
        """Iterate over the cells of the workbook."""
        sheet_iters = [sheet.cell_iter() for sheet in self]
        return itertools.chain(*sheet_iters)

    def write_out(self, path, strings=False):
        """Write this Workbook out to file.

        Args:
            path (str): The path where to write the Excel file
            strings (bool): False if the original value should be written,
                otherwise the string value of the cell is used.
        """
        wb = xlsxwriter.Workbook(path)
        formats = self.init_formats(wb)
        for worksheet in self.data:
            ws = wb.add_worksheet(worksheet.name)
            for i, line in enumerate(worksheet):
                for j, cell in enumerate(line):
                    this_value = str(cell) if strings else cell.value
                    if cell.highlight is None:
                        this_format = None
                    else:
                        this_format = formats[cell.highlight]
                    if this_format is None:
                        ws.write(i, j, this_value)
                    else:
                        ws.write(i, j, this_value, this_format)
        wb.close()

    def copy(self):
        """Make a deep copy of this workbook."""
        return copy.deepcopy(self)

    def get_excel_errors(self):
        """Get all Excel errors in this workbook.

        Returns:
            Dictionary with sheetnames as keys and values as Excel errors
            dictionary for the sheet.
        """
        result = {}
        for sheet in self:
            result[sheet.name] = sheet.get_excel_errors()
        return result

    @staticmethod
    def data_from_excel(path, stripstr=True, throw_errs=True):
        """Get data from Excel through xlrd.

        Args:
            path (str): The path where to find the Excel file.
            stripstr (bool): Remove trailing / leading whitespace from text?
            throw_errs (bool): Should throw errors for error cells?

        Returns:
            A list of worksheets, matching the source Excel file.
        """
        result = []
        with xlrd.open_workbook(path) as book:
            datemode = book.datemode
            for i in range(book.nsheets):
                ws = book.sheet_by_index(i)
                my_ws = \
                    Worksheet.from_sheet(ws, datemode, stripstr, throw_errs)
                result.append(my_ws)
        return result

    def __len__(self):
        """Return the number of sheets in this workbook."""
        return len(self.data)

    def __iter__(self):
        """Return an iter of the sheets."""
        return iter(self.data)

    def __getitem__(self, key):
        """Get a worksheet from a workbook.

        Args:
            key: Match by index if key is int, match by sheet name if key is
            str.

        Returns:
            The found worksheet is returned.

        Raises:
            IndexError: Supplied int is out of range
            KeyError: Supplied str does not match a worksheet name
            TypeError: If key is neither str nor int
        """
        if isinstance(key, int):
            return self.data[key]
        if isinstance(key, str):
            for sheet in self:
                if sheet.name == key:
                    return sheet
            raise KeyError(key)
        raise TypeError(key)


def remove_extra_whitespace(inpath, outpath):
    """Remove trailing and leading whitespace of newlines and text.

    Args:
        inpath (str): The path where to find the source file.
        outpath (str): The path where to write the new xlsxfile.
    """
    wb = Workbook(inpath, stripstr=False)
    for cell in wb.cell_iter():
        old_value = str(cell)
        new_value = utils.clean_string(old_value)
        if old_value != new_value:
            cell.value = new_value
            cell.highlight = 'HL_YELLOW'
    wb.write_out(outpath)


def write_sheet_to_csv(inpath, outpath, sheet=0):
    """Write a worksheet of a workbook to CSV.

    Args:
        inpath (str): The path where to find the source file.
        outpath (str): The path where to write the CSV
        sheet (str): Which sheet to write as CSV. Defaults to 0 for the first
            sheet
    """
    wb = Workbook(inpath)
    ws = wb[sheet]
    ws.to_csv(outpath)


def report_workbook_errors(inpath):
    """Print to screen the errors in the workbook.

    Args:
        inpath (str): The path where to find the source file.
    """
    wb = Workbook(inpath)
    errors = wb.get_excel_errors()
    for sheetname in wb.sheetnames():
        sheet_errors = errors[sheetname]
        if sheet_errors:
            print(f'Errors in sheet: {sheetname}')
            sheet_errors = errors[sheetname]
            for key, value in sorted(sheet_errors.items()):
                cell_names = ', '.join(value)
                print(f' - {key} -> {cell_names}')


def workbook_cli():
    """Run the command line interface for this module."""
    prog_desc = 'Utilities for workbooks, depending on the options provided.'
    parser = argparse.ArgumentParser(description=prog_desc)

    file_help = 'Path to source workbook.'
    parser.add_argument('xlsxfile', help=file_help)

    ws_help = 'Remove trailing and leading whitespace of text and newlines.'
    parser.add_argument('-w', '--whitespace', help=ws_help,
                        action='store_true')

    csv_help = 'Write a worksheet to CSV. Supply the worksheet name here.'
    parser.add_argument('-c', '--csv', help=csv_help)

<<<<<<< HEAD
    out_help = 'Path to write output. If this argument is not supplied, ' \
               'then defaults are used.'
=======
    parser.add_argument('-e', '--errors', action='store_true',
                        help='List out the errors in the workbook.')

    out_help = ('Path to write output. If this argument is not supplied, '
                'then defaults are used.')
>>>>>>> 7c3caf83
    parser.add_argument('-o', '--outpath', help=out_help)

    args = parser.parse_args()

    if args.whitespace:
        filename, extension = os.path.splitext(args.xlsxfile)
        if args.outpath is None:
            outpath = os.path.join(filename+'-rmws'+extension)
        else:
            outpath = args.outpath
        remove_extra_whitespace(args.xlsxfile, outpath)
        print('Cleaned whitespace and wrote file to "{}"'.format(outpath))
    elif args.csv is not None:
        base = os.path.split(args.xlsxfile)[0]
        sheet_name = args.csv
        if args.outpath is not None:
            outpath = args.outpath
        elif sheet_name.endswith('.csv'):
            outpath = os.path.join(base, sheet_name)
        else:
            outpath = os.path.join(base, sheet_name + '.csv')

        write_sheet_to_csv(args.xlsxfile, outpath, args.csv)
        print('Wrote csv file to "{}"'.format(outpath))
    elif args.errors:
        report_workbook_errors(args.xlsxfile)


if __name__ == '__main__':
    workbook_cli()<|MERGE_RESOLUTION|>--- conflicted
+++ resolved
@@ -1,8 +1,7 @@
 """Module defines a Workbook class to represent Excel files."""
-
 import itertools
 import copy
-import os
+import os.path
 import argparse
 
 import xlrd
@@ -16,21 +15,19 @@
 class Workbook:
     """Class to represent an Excel file."""
 
-    def __init__(self, path, stripstr=True, strict_validation=True):
+    def __init__(self, path, stripstr=True):
         """Initialize by storing data from spreadsheet.
 
         Args:
             path (str): The path where to find the Excel file
             stripstr (bool): Remove trailing / leading whitespace from text?
-            strict_validation (bool): Should throw errors for error cells?
         """
         self.file = path
         self.data = []
 
         ext = os.path.splitext(path)[1]
         if ext in ('.xls', '.xlsx'):
-            self.data = self.data_from_excel(path, stripstr,
-                                             throw_errs=strict_validation)
+            self.data = self.data_from_excel(path, stripstr)
         else:
             msg = 'Unsupported file type. Extension: "{}"'.format(ext)
             raise TypeError(msg)
@@ -117,13 +114,12 @@
         return result
 
     @staticmethod
-    def data_from_excel(path, stripstr=True, throw_errs=True):
+    def data_from_excel(path, stripstr=True):
         """Get data from Excel through xlrd.
 
         Args:
             path (str): The path where to find the Excel file.
             stripstr (bool): Remove trailing / leading whitespace from text?
-            throw_errs (bool): Should throw errors for error cells?
 
         Returns:
             A list of worksheets, matching the source Excel file.
@@ -133,8 +129,7 @@
             datemode = book.datemode
             for i in range(book.nsheets):
                 ws = book.sheet_by_index(i)
-                my_ws = \
-                    Worksheet.from_sheet(ws, datemode, stripstr, throw_errs)
+                my_ws = Worksheet.from_sheet(ws, datemode, stripstr)
                 result.append(my_ws)
         return result
 
@@ -235,16 +230,11 @@
     csv_help = 'Write a worksheet to CSV. Supply the worksheet name here.'
     parser.add_argument('-c', '--csv', help=csv_help)
 
-<<<<<<< HEAD
-    out_help = 'Path to write output. If this argument is not supplied, ' \
-               'then defaults are used.'
-=======
     parser.add_argument('-e', '--errors', action='store_true',
                         help='List out the errors in the workbook.')
 
     out_help = ('Path to write output. If this argument is not supplied, '
                 'then defaults are used.')
->>>>>>> 7c3caf83
     parser.add_argument('-o', '--outpath', help=out_help)
 
     args = parser.parse_args()
