--- conflicted
+++ resolved
@@ -74,18 +74,13 @@
         """
         worksheet = cls(name=sheet.name)
         for i in range(sheet.nrows):
-<<<<<<< HEAD
-            cur_row = [Cell.from_cell(c, datemode, stripstr) for c in
-                       sheet.row(i)]
-            worksheet.data.append(cur_row)
-=======
             try:
-                cur_row = [Cell.from_cell(c, datemode) for c in sheet.row(i)]
+                cur_row = [Cell.from_cell(c, datemode, stripstr) for c in
+                        sheet.row(i)]
                 worksheet.data.append(cur_row)
-            except TypeError as err:
-                err = str(err)+'\n\nError occurred in row: {}'.format(str(i+1))
-                raise TypeError(err)
->>>>>>> 9493549d
+            except TypeError as e:
+                msg = 'Error in row {}: {}'.format(str(i+1), str(e))
+                raise TypeError(msg)
         return worksheet
 
     def prepend_row(self, row=None):
