--- conflicted
+++ resolved
@@ -63,14 +63,13 @@
             return 0
 
     @classmethod
-    def from_sheet(cls, sheet, datemode=None, stripstr=True, throw_errs=True):
+    def from_sheet(cls, sheet, datemode=None, stripstr=True):
         """Create Worksheet from xlrd Sheet object.
 
         Args:
             sheet (xlrd.Sheet): A sheet instance to copy over
             datemode (int): The date mode of the Excel workbook
             stripstr (bool): Remove trailing / leading whitespace from text?
-            throw_errs (bool): Should throw errors for error cells?
 
         Returns:
             Worksheet: An initialized Worksheet object
@@ -78,15 +77,6 @@
         worksheet = cls(name=sheet.name)
         for i in range(sheet.nrows):
             cur_row = []
-<<<<<<< HEAD
-            for c in sheet.row(i):
-                try:
-                    cell = Cell.from_cell(c, datemode, stripstr, throw_errs)
-                except TypeError as err:
-                    err = \
-                        '\nError in row {}: {}'.format(str(i + 1), str(err))
-                    raise TypeError(err)
-=======
             for j, col in enumerate(sheet.row(i)):
                 try:
                     cell = Cell.from_cell(col, datemode, stripstr)
@@ -97,7 +87,6 @@
                     new_msg = new_msg.format(sheet.name, col_letter, excel_row,
                                              str(err))
                     raise TypeError(new_msg)
->>>>>>> 7c3caf83
                 cur_row.append(cell)
             worksheet.data.append(cur_row)
         return worksheet
