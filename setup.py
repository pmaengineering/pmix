"""Setup."""
import io
import os
import sys
from setuptools import find_packages, setup, Command
from shutil import rmtree


# Package meta-data.
NAME = 'pmix'
DESCRIPTION = 'A mixed bag of Python3 tools for PMA workflow'
URL = 'https://github.com/PMA-2020/pmix'
EMAIL = 'jpringle@jhu.edu'
AUTHOR = 'James Pringle'
REQUIRES_PYTHON = '>=3.6.0'
VERSION = None

<<<<<<< HEAD
packages = find_packages(exclude=['test'])
=======
>>>>>>> 7c3caf83

# What packages are required for this module to be executed?
REQUIRED = [
    'XlsxWriter>=1.1.0',
    'xlrd>=1.1.0'
]


# What packages are optional?
EXTRAS = {
    # 'fancy feature': ['django'],
}


# The rest you shouldn't have to touch too much :)
# ------------------------------------------------
# Except, perhaps the License and Trove Classifiers!
# If you change the License, remember to change the Trove Classifier for that!
here = os.path.abspath(os.path.dirname(__file__))


# Import the README and use it as the long-description.
# Note: this will only work if 'README.md' is present in your MANIFEST.in file!
try:
    with io.open(os.path.join(here, 'README.md'), encoding='utf-8') as f:
        long_description = '\n' + f.read()
except FileNotFoundError:
    long_description = DESCRIPTION

# Load the package's __version__.py module as a dictionary.
about = {}
if not VERSION:
    with open(os.path.join(here, NAME, '__version__.py')) as f:
        exec(f.read(), about)
else:
    about['__version__'] = VERSION


class UploadCommand(Command):
    """Support setup.py upload."""

    description = 'Build and publish the package.'
    user_options = []

    @staticmethod
    def status(s):
        """Prints things in bold."""
        print('\033[1m{0}\033[0m'.format(s))

    def initialize_options(self):
        pass

    def finalize_options(self):
        pass

    def run(self):
        try:
            self.status('Removing previous builds…')
            rmtree(os.path.join(here, 'dist'))
        except OSError:
            pass

        self.status('Building Source and Wheel (universal) distribution…')
        os.system(
            '{0} setup.py sdist bdist_wheel --universal'.format(sys.executable))

        self.status('Uploading the package to PyPI via Twine…')
        os.system('twine upload dist/*')

        self.status('Pushing git tags…')
        os.system('git tag v{0}'.format(about['__version__']))
        os.system('git push --tags')

        sys.exit()


# Where the magic happens:
setup(
<<<<<<< HEAD
    name='pmix',
    version=__version__,
    author='James K. Pringle',
    author_email='jpringle@jhu.edu',
    url='http://www.pma2020.org',
    packages=packages,
    license='LICENSE.txt',
    description='Smattering of Python3 tools for PMA workflow',
    long_description=open('README.md').read(),
    install_requires=[
        'XlsxWriter>=0.7.0',
        'xlrd>=0.9.3',
    ],
=======
    name=NAME,
    version=about['__version__'],
    description=DESCRIPTION,
    long_description=long_description,
    long_description_content_type='text/markdown',
    author=AUTHOR,
    author_email=EMAIL,
    python_requires=REQUIRES_PYTHON,
    url=URL,
    packages=find_packages(exclude=('test',)),
    package_data={},
    install_requires=REQUIRED,
    extras_require=EXTRAS,
    include_package_data=True,
    license='MIT',
    classifiers=[
        # Trove classifiers
        # Full list: https://pypi.python.org/pypi?%3Aaction=list_classifiers
        'License :: OSI Approved :: MIT License',
        'Programming Language :: Python',
        'Programming Language :: Python :: 3',
        'Programming Language :: Python :: 3.6',
        'Programming Language :: Python :: 3.7',
        'Programming Language :: Python :: Implementation :: CPython',
        'Programming Language :: Python :: Implementation :: PyPy'
    ],
    # $ setup.py publish support.
    cmdclass={
        'upload': UploadCommand,
    },
    entry_points={
        'console_scripts': [
            'borrow = pmix.borrow:borrow_cli'
        ]
    },
>>>>>>> 7c3caf83
)<|MERGE_RESOLUTION|>--- conflicted
+++ resolved
@@ -15,10 +15,6 @@
 REQUIRES_PYTHON = '>=3.6.0'
 VERSION = None
 
-<<<<<<< HEAD
-packages = find_packages(exclude=['test'])
-=======
->>>>>>> 7c3caf83
 
 # What packages are required for this module to be executed?
 REQUIRED = [
@@ -69,12 +65,15 @@
         print('\033[1m{0}\033[0m'.format(s))
 
     def initialize_options(self):
+        """Initialize options"""
         pass
 
     def finalize_options(self):
+        """Finalize options"""
         pass
 
     def run(self):
+        """Run"""
         try:
             self.status('Removing previous builds…')
             rmtree(os.path.join(here, 'dist'))
@@ -82,8 +81,8 @@
             pass
 
         self.status('Building Source and Wheel (universal) distribution…')
-        os.system(
-            '{0} setup.py sdist bdist_wheel --universal'.format(sys.executable))
+        os.system('{0} setup.py sdist bdist_wheel --universal'
+                  .format(sys.executable))
 
         self.status('Uploading the package to PyPI via Twine…')
         os.system('twine upload dist/*')
@@ -97,21 +96,6 @@
 
 # Where the magic happens:
 setup(
-<<<<<<< HEAD
-    name='pmix',
-    version=__version__,
-    author='James K. Pringle',
-    author_email='jpringle@jhu.edu',
-    url='http://www.pma2020.org',
-    packages=packages,
-    license='LICENSE.txt',
-    description='Smattering of Python3 tools for PMA workflow',
-    long_description=open('README.md').read(),
-    install_requires=[
-        'XlsxWriter>=0.7.0',
-        'xlrd>=0.9.3',
-    ],
-=======
     name=NAME,
     version=about['__version__'],
     description=DESCRIPTION,
@@ -147,5 +131,4 @@
             'borrow = pmix.borrow:borrow_cli'
         ]
     },
->>>>>>> 7c3caf83
 )